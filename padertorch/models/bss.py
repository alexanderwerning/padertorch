import einops
import torch
from torch.nn.utils.rnn import PackedSequence

import padertorch as pt
from padertorch.ops.mappings import ACTIVATION_FN_MAP
from padertorch.summary import mask_to_image, stft_to_image


class MultiChannelPermutationInvariantTraining(pt.Model):
    """

    """
    def __init__(
            self,
            F=257,
            recurrent_layers=3,
            units=600,
            K=2,
            dropout_input=0.,
            dropout_hidden=0.,
            dropout_linear=0.,
            output_activation='relu',
            use_phase_diff=False,
    ):
        """

        Args:
            F: Number of frequency bins, fft_size / 2 + 1
            recurrent_layers:
            units: results in `units` forward and `units` backward units
            C: Number of microphone streams
            K: Number of output streams/ speakers
            dropout_input: Dropout forget ratio before first recurrent layer
            dropout_hidden: Vertical forget ratio dropout between each
                recurrent layer
            dropout_linear: Dropout forget ratio before first linear layer
        """
        super().__init__()
        self.K = K
        self.F = F
        self.use_pd = use_phase_diff
        self.output_activation = ACTIVATION_FN_MAP[output_activation]()
        if use_phase_diff:
            # inter phase differences have same length as spectrum,
            # one for cosine one for sine
            self.F = F*3
        assert dropout_input <= 0.5, dropout_input
        self.dropout_input = torch.nn.Dropout(dropout_input)

        assert dropout_hidden <= 0.5, dropout_hidden
        self.blstm = torch.nn.LSTM(
            self.F,
            units,
            recurrent_layers,
            bidirectional=True,
            dropout=dropout_hidden,
        )

        assert dropout_linear <= 0.5, dropout_linear
        self.dropout_linear = torch.nn.Dropout(dropout_linear)
        self.linear1 = torch.nn.Linear(2 * units, 2 * units)
        self.linear2 = torch.nn.Linear(2 * units, F * K)

    def normalize_batch(self, observation, target=None, target2=None):
        # normalizes batch in-place, only one call for forward/review needed

        for b in range(len(observation)):
            std = torch.sqrt(torch.mean(observation[b]**2))
            observation[b] /= std
            if target is not None:
                target[b] /= std
            if target2 is not None:
                target2[b] /= std
        return

    def forward(self, batch):
        """

        Args:
            batch: Dictionary with lists of tensors

        Returns: List of mask tensors

        """

        self.normalize_batch(batch['Y_abs'], batch['X_abs'], batch['X_clean'])
        h = pt.ops.pack_sequence(batch['Y_abs'])
        h_data = pt.ops.sequence.log1p(h.data)

        if self.use_pd:
            cos_pd = pt.ops.pack_sequence(batch['cos_inter_phase_difference'])
            sin_pd = pt.ops.pack_sequence(batch['sin_inter_phase_difference'])

            input_data = torch.cat((h_data, cos_pd.data, sin_pd.data), dim=-1)
            h = PackedSequence(input_data, h.batch_sizes)
        _, F = h.data.size()
        assert F == self.F, f'self.F = {self.F} != F = {F}'

        h_data = self.dropout_input(h.data)

        h = PackedSequence(h_data, h.batch_sizes)

        # Returns tensor with shape (t, b, num_directions * hidden_size)
        h, _ = self.blstm(h)

        h_data = self.dropout_linear(h.data)
        h_data = self.linear1(h_data)
        h_data = self.output_activation(h_data)
        h_data = self.linear2(h_data)
        h_data = self.output_activation(h_data)
        h = PackedSequence(h_data, h.batch_sizes)

        mask = PackedSequence(
            einops.rearrange(h.data, 'tb (k f) -> tb k f', k=self.K),
            h.batch_sizes,
        )
        return pt.ops.unpack_sequence(mask)

    def review(self, batch, model_out):
        # TODO: Maybe calculate only one loss? May be much faster.
        pit_mse_loss = list()

        for mask, observation, target in zip(
                model_out,
                batch['Y_abs'],
                batch['X_abs']
        ):

            pit_mse_loss.append(pt.ops.losses.pit_loss(
                mask * observation[:, None, :],
                target,
                axis=-2
            ))

        pit_ips_loss = list()
        for mask, observation, target, cos_phase_diff in zip(
                model_out,
                batch['Y_abs'],
                batch['X_abs'],
                batch['cos_phase_difference']
        ):
            estimation = mask * observation[:, None, :]
            pit_ips_loss.append(pt.ops.losses.pit_loss(
                estimation,
                target * cos_phase_diff,
                axis=-2
            ))

        pit_ips_clean_loss = list()
        for mask, observation, target, cos_phase_diff in zip(
                model_out,
                batch['Y_abs'],
                batch['X_clean'],
                batch['cos_phase_difference']
        ):
            estimation = mask * observation[:, None, :]
            pit_ips_clean_loss.append(pt.ops.losses.pit_loss(
                estimation,
                target * cos_phase_diff,
                axis=-2
            ))

        binary_loss = list()
        for mask, target in zip(
                model_out,
                batch['target_mask'],
        ):
            binary_loss.append(pt.ops.losses.pit_loss(
                mask,
                target,
                axis=-2
            ))

        losses = {
            'pit_mse_loss': torch.mean(torch.stack(pit_mse_loss)),
            'pit_ips_loss': torch.mean(torch.stack(pit_ips_loss)),
            'pit_ips_clean_loss': torch.mean(torch.stack(pit_ips_clean_loss)),
            'binary_loss': torch.mean(torch.stack(binary_loss)),
        }

        b = 0
        images = dict()
        images['observation'] = stft_to_image(batch['Y_abs'][b])
        for i in range(model_out[b].shape[1]):
            images[f'mask_{i}'] = mask_to_image(model_out[b][:, i, :])
            images[f'target_{i}'] = stft_to_image(batch['X_abs'][b][:, i, :])
            images[f'estimation_{i}'] = stft_to_image(
                batch['Y_abs'][b]*model_out[b][:, i, :])

        return dict(losses=losses,
                    images=images
                    )


<<<<<<< HEAD
=======

>>>>>>> 685eb563
class DeepClusteringModel(pt.Model):
    def __init__(
            self,
            F=257,
            recurrent_layers=2,
            units=600,
            E=20,
            input_feature_transform='identity'
    ):
        """

        TODO: Dropout
        TODO: Loss mask to avoid to assign embeddings to silent regions

        Args:
            F: Number of frequency bins, fft_size / 2 + 1
            recurrent_layers:
            units: results in `units` forward and `units` backward units
            E: Dimensionality of the embedding
        """
        super().__init__()
        self.E = E
        self.F = F
        self.input_feature_transform = input_feature_transform
        self.blstm = torch.nn.LSTM(
            F, units, recurrent_layers, bidirectional=True
        )
        self.linear = torch.nn.Linear(2 * units, F * E)

    def forward(self, batch):
        """

        Args:
            batch: Dictionary with lists of tensors

        Returns: List of mask tensors

        """

        h = pt.ops.pack_sequence(batch['Y_abs'])

        if self.input_feature_transform == 'identity':
            pass
        elif self.input_feature_transform == 'log1p':
            # This is equal to the mu-law for mu=1.
            h = pt.ops.sequence.log1p(h)
        elif self.input_feature_transform == 'log':
            h = PackedSequence(h.data + 1e-10, h.batch_sizes)
            h = pt.ops.sequence.log(h)
        else:
            raise NotImplementedError(self.input_feature_transform)

        _, F = h.data.size()
        assert F == self.F, f'self.F = {self.F} != F = {F}'

        # Returns tensor with shape (t, b, num_directions * hidden_size)
        h, _ = self.blstm(h)

        h = PackedSequence(self.linear(h.data), h.batch_sizes)
        h_data = einops.rearrange(h.data, 'tb (e f) -> tb e f', e=self.E)

        # Hershey 2016 page 2 top right paragraph: Unit norm
        h_data = torch.nn.functional.normalize(h_data, dim=-2)

        embedding = PackedSequence(h_data, h.batch_sizes,)
        embedding = pt.ops.unpack_sequence(embedding)
        return embedding

    def review(self, batch, model_out):
        dc_loss = list()
        for embedding, target_mask in zip(model_out, batch['target_mask']):
            dc_loss.append(pt.ops.losses.deep_clustering_loss(
                einops.rearrange(embedding, 't e f -> (t f) e'),
                einops.rearrange(target_mask, 't k f -> (t f) k')
            ))

        return {'losses': {'dc_loss': torch.mean(torch.stack(dc_loss))}}<|MERGE_RESOLUTION|>--- conflicted
+++ resolved
@@ -193,10 +193,6 @@
                     )
 
 
-<<<<<<< HEAD
-=======
-
->>>>>>> 685eb563
 class DeepClusteringModel(pt.Model):
     def __init__(
             self,
